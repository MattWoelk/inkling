use crate::follow::{LineDataBuffer, Next};
use crate::line::*;

#[cfg(feature = "serde_support")]
use serde::{Deserialize, Serialize};

#[derive(Clone, Debug, PartialEq)]
<<<<<<< HEAD
#[cfg_attr(feature = "serde_support", derive(Deserialize, Serialize))]
=======
/// Representation of a single line of Ink content. All of its raw data will be processed
/// into a final form and presented to the user as the story is followed.
>>>>>>> c5615392
pub struct FullLine {
    /// Root chunk of line content, which may possibly be nested into even finer parts.
    pub chunk: LineChunk,
    /// Tags associated with the line. Will be given to the user along with the processed
    /// line content as the story is followed.
    pub tags: Vec<String>,
    /// Whether or not the line is glued to the previous line. Glue prohibits new lines
    /// to be added between lines, which is otherwise the default behavior when following
    /// the story.
    pub glue_begin: bool,
    /// Whether or not the line is glued to the next line.
    pub glue_end: bool,
}

#[derive(Clone, Debug, PartialEq)]
#[cfg_attr(feature = "serde_support", derive(Deserialize, Serialize))]
/// Line content is nested into these smaller chunks. When the chunk is processed
/// it will, in order, process all child items. The simplest example is a line
/// of text with a divert. This can be represented as two items in this chunk.
/// When the chunk is processed the line content will be visited first, then
/// the divert will be encountered and returned through the call stack.
///
/// Chunks possibly come with conditions for when the content will be visited
/// and displayed to the user.
pub struct LineChunk {
    pub conditions: Vec<Condition>,
    pub items: Vec<Content>,
}

#[derive(Clone, Debug, PartialEq)]
#[cfg_attr(feature = "serde_support", derive(Deserialize, Serialize))]
/// Items in each chunk of line content comes in these forms.
pub enum Content {
    /// Content that alternates every time it is visited in the story.
    Alternative(Alternative),
    /// Divert to a new node in the story.
    Divert(String),
    /// Null content.
    Empty,
    /// String of regular text content in the line.
    Text(String),
}

impl FullLine {
    pub fn text(&self) -> String {
        let mut buffer = String::new();

        for item in &self.chunk.items {
            match item {
                Content::Text(string) => {
                    buffer.push_str(&string);
                }
                _ => (),
            }
        }

        buffer
    }

    pub fn from_chunk(chunk: LineChunk) -> Self {
        FullLine {
            chunk,
            tags: Vec::new(),
            glue_begin: false,
            glue_end: false,
        }
    }
}

pub mod builders {
    use super::*;

    pub struct FullLineBuilder {
        chunk: LineChunk,
        tags: Vec<String>,
        glue_begin: bool,
        glue_end: bool,
    }

    impl FullLineBuilder {
        pub fn from_chunk(chunk: LineChunk) -> Self {
            FullLineBuilder {
                chunk,
                tags: Vec::new(),
                glue_begin: false,
                glue_end: false,
            }
        }

        pub fn build(self) -> FullLine {
            FullLine {
                chunk: self.chunk,
                tags: self.tags,
                glue_begin: self.glue_begin,
                glue_end: self.glue_end,
            }
        }

        pub fn set_divert(&mut self, address: &str) {
            self.chunk.items.push(Content::Divert(address.to_string()));
        }

        pub fn set_glue_begin(&mut self, glue: bool) {
            self.glue_begin = glue;
        }

        pub fn set_glue_end(&mut self, glue: bool) {
            self.glue_end = glue;
        }

        pub fn set_tags(&mut self, tags: &[String]) {
            self.tags = tags.to_vec();
        }
    }

    pub struct LineBuilder {
        items: Vec<Content>,
    }

    impl LineBuilder {
        pub fn new() -> Self {
            LineBuilder { items: Vec::new() }
        }

        pub fn build(self) -> LineChunk {
            LineChunk {
                conditions: Vec::new(),
                items: self.items,
            }
        }

        pub fn add_pure_text(&mut self, text: &str) {
            self.add_item(Content::Text(text.to_string()));
        }

        pub fn add_divert(&mut self, address: &str) {
            self.add_item(Content::Divert(address.to_string()));
        }

        pub fn add_item(&mut self, item: Content) {
            self.items.push(item);
        }

        pub fn with_divert(mut self, address: &str) -> Self {
            self.with_item(Content::Divert(address.to_string()))
        }

        pub fn with_item(mut self, item: Content) -> Self {
            self.items.push(item);
            self
        }

        pub fn with_pure_text(mut self, text: &str) -> Self {
            self.with_item(Content::Text(text.to_string()))
        }

        // #[cfg(test)]
        pub fn with_text(mut self, text: &str) -> Result<Self, LineParsingError> {
            let chunk = parse_chunk(text)?;

            for item in chunk.items {
                self.add_item(item);
            }

            Ok(self)
        }
    }
}<|MERGE_RESOLUTION|>--- conflicted
+++ resolved
@@ -5,12 +5,9 @@
 use serde::{Deserialize, Serialize};
 
 #[derive(Clone, Debug, PartialEq)]
-<<<<<<< HEAD
 #[cfg_attr(feature = "serde_support", derive(Deserialize, Serialize))]
-=======
 /// Representation of a single line of Ink content. All of its raw data will be processed
 /// into a final form and presented to the user as the story is followed.
->>>>>>> c5615392
 pub struct FullLine {
     /// Root chunk of line content, which may possibly be nested into even finer parts.
     pub chunk: LineChunk,
